# Alexa GPT

[![License: MIT](https://img.shields.io/badge/License-MIT-yellow.svg)](https://opensource.org/licenses/MIT)

Boost your Alexa by making it respond as ChatGPT.

This repository contains a tutorial on how to create a simple Alexa skill that uses the OpenAI API to generate responses from the ChatGPT model.

<div align="center">
  <img src="images/test.png" />
</div>

## Prerequisites

- An [Amazon Developer account](https://developer.amazon.com/)
- An [OpenAI API key](https://beta.openai.com/signup/)

## Step-by-step tutorial

### 1. <span name=item-1></span>
Log in to your Amazon Developer account and navigate to the [Alexa Developer Console](https://developer.amazon.com/alexa/console/ask).

### 2.
Click on "Create Skill" and name the skill "Chat". Choose the primary locale according to your language.

![name your skill](images/name_your_skill.png)

### 3.
Choose "Other" and "Custom" for the model.

![type of experience](images/type_of_experience.png)

![choose a model](images/choose_a_model.png)

### 4.
Choose "Alexa-hosted (Python)" for the backend resources.

![hosting services](images/hosting_services.png)

### 5.
You now have two options:
- Click on "Import Skill", paste the link of this repository (https://github.com/k4l1sh/alexa-gpt.git), click "Import" and go directly to [step 12](#12)
![template](images/import_git_skill.png)

Or if you want to import the skill manually
- Select "Start from Scratch", click "Create Skill" and go to [step 6](#6)

![template](images/select_template.png)

### 6.
In the "Build" section, navigate to the "JSON Editor" tab.

### 7.
Replace the existing JSON content with the [provided JSON content](json_editor.json):

```json
{
    "interactionModel": {
        "languageModel": {
            "invocationName": "chat",
            "intents": [
                {
                    "name": "GptQueryIntent",
                    "slots": [
                        {
                            "name": "query",
                            "type": "AMAZON.Person"
                        }
                    ],
                    "samples": [
                        "{query}"
                    ]
                },
                {
                    "name": "AMAZON.CancelIntent",
                    "samples": []
                },
                {
                    "name": "AMAZON.HelpIntent",
                    "samples": []
                },
                {
                    "name": "AMAZON.StopIntent",
                    "samples": []
                },
                {
                    "name": "AMAZON.NavigateHomeIntent",
                    "samples": []
                }
            ],
            "types": []
        }
    }
}
```

![json_editor](images/intents_json_editor.png)

### 8.
Save the model and click on "Build Model".

### 9.
Go to "Code" section and add "openai" to requirements.txt. Your requirements.txt should look like this:

```txt
ask-sdk-core==1.11.0
boto3==1.9.216
openai==1.3.3
```

### 10.
Create an OpenAI API key by [signing up](https://beta.openai.com/signup/) and clicking in "+ Create new secret key" in the [API keys page](https://platform.openai.com/account/api-keys).

### 11.
Replace your lambda_functions.py file with the [provided lambda_function.py](lambda/lambda_function.py).

```python
import logging
import ask_sdk_core.utils as ask_utils
import openai
from ask_sdk_core.skill_builder import SkillBuilder
from ask_sdk_core.dispatch_components import AbstractRequestHandler
from ask_sdk_core.dispatch_components import AbstractExceptionHandler
from ask_sdk_core.handler_input import HandlerInput
from ask_sdk_model import Response

# Set your OpenAI API key
openai.api_key = "PUT YOUR OPENAI API KEY HERE"

logger = logging.getLogger(__name__)
logger.setLevel(logging.INFO)

class LaunchRequestHandler(AbstractRequestHandler):
    """Handler for Skill Launch."""
    def can_handle(self, handler_input):
        # type: (HandlerInput) -> bool

        return ask_utils.is_request_type("LaunchRequest")(handler_input)

    def handle(self, handler_input):
        # type: (HandlerInput) -> Response
        speak_output = "Chat G.P.T. mode activated"

        session_attr = handler_input.attributes_manager.session_attributes
        session_attr["chat_history"] = []

        return (
            handler_input.response_builder
                .speak(speak_output)
                .ask(speak_output)
                .response
        )

class GptQueryIntentHandler(AbstractRequestHandler):
    """Handler for Gpt Query Intent."""
    def can_handle(self, handler_input):
        # type: (HandlerInput) -> bool
        return ask_utils.is_intent_name("GptQueryIntent")(handler_input)

    def handle(self, handler_input):
        # type: (HandlerInput) -> Response
        query = handler_input.request_envelope.request.intent.slots["query"].value

        session_attr = handler_input.attributes_manager.session_attributes
        chat_history = session_attr["chat_history"]
        response = generate_gpt_response(chat_history, query)
        session_attr["chat_history"].append((query, response))

        return (
                handler_input.response_builder
                    .speak(response)
                    .ask("Any other questions?")
                    .response
            )


class CatchAllExceptionHandler(AbstractExceptionHandler):
    """Generic error handling to capture any syntax or routing errors."""
    def can_handle(self, handler_input, exception):
        # type: (HandlerInput, Exception) -> bool
        return True

    def handle(self, handler_input, exception):
        # type: (HandlerInput, Exception) -> Response
        logger.error(exception, exc_info=True)

        speak_output = "Sorry, I had trouble doing what you asked. Please try again."

        return (
            handler_input.response_builder
                .speak(speak_output)
                .ask(speak_output)
                .response
        )

class CancelOrStopIntentHandler(AbstractRequestHandler):
    """Single handler for Cancel and Stop Intent."""
    def can_handle(self, handler_input):
        # type: (HandlerInput) -> bool
        return (ask_utils.is_intent_name("AMAZON.CancelIntent")(handler_input) or
                ask_utils.is_intent_name("AMAZON.StopIntent")(handler_input))

    def handle(self, handler_input):
        # type: (HandlerInput) -> Response
        speak_output = "Leaving Chat G.P.T. mode"

        return (
            handler_input.response_builder
                .speak(speak_output)
                .response
        )

def generate_gpt_response(chat_history, new_question):
    try:
        messages = [{"role": "system", "content": "You are a helpful assistant."}]
        for question, answer in chat_history[-10:]:
            messages.append({"role": "user", "content": question})
            messages.append({"role": "assistant", "content": answer})
        messages.append({"role": "user", "content": new_question})
<<<<<<< HEAD
        response = client.chat.completions.create(
=======
        response = openai.ChatCompletion.create(
>>>>>>> d3deb1bf
            model="gpt-3.5-turbo-1106",
            messages=messages,
            max_tokens=300,
            n=1,
            temperature=0.5
        )
        return response.choices[0].message.content
    except Exception as e:
        return f"Error generating response: {str(e)}"

sb = SkillBuilder()

sb.add_request_handler(LaunchRequestHandler())
sb.add_request_handler(GptQueryIntentHandler())
sb.add_request_handler(CancelOrStopIntentHandler())
sb.add_exception_handler(CatchAllExceptionHandler())

lambda_handler = sb.lambda_handler()
```

### 12.
Put your OpenAI API key that you got from your [OpenAI account](https://platform.openai.com/account/api-keys/)

![open_api_key](images/openai_api_key.png)

### 13.
Save and deploy. Go to "Test" section and enable "Skill testing" in "Development".

![development_enabled](images/development_enabled.png)

### 14.
You are now ready to use your Alexa in ChatGPT mode. You should see results like this:

![test](images/test.png)

Please note that running this skill will incur costs for using both AWS Lambda and the OpenAI API. Make sure you understand the pricing structure and monitor your usage to avoid unexpected charges.<|MERGE_RESOLUTION|>--- conflicted
+++ resolved
@@ -217,11 +217,7 @@
             messages.append({"role": "user", "content": question})
             messages.append({"role": "assistant", "content": answer})
         messages.append({"role": "user", "content": new_question})
-<<<<<<< HEAD
         response = client.chat.completions.create(
-=======
-        response = openai.ChatCompletion.create(
->>>>>>> d3deb1bf
             model="gpt-3.5-turbo-1106",
             messages=messages,
             max_tokens=300,
